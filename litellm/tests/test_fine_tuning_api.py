--- conflicted
+++ resolved
@@ -78,7 +78,6 @@
 
 @pytest.mark.asyncio
 async def test_create_fine_tune_jobs_async():
-<<<<<<< HEAD
     try:
         verbose_logger.setLevel(logging.DEBUG)
         file_name = "openai_batch_completions.jsonl"
@@ -130,51 +129,6 @@
     except Exception as e:
         pytest.fail(f"Error occurred: {e}")
     pass
-=======
-    verbose_logger.setLevel(logging.DEBUG)
-    file_name = "openai_batch_completions.jsonl"
-    _current_dir = os.path.dirname(os.path.abspath(__file__))
-    file_path = os.path.join(_current_dir, file_name)
-
-    file_obj = await litellm.acreate_file(
-        file=open(file_path, "rb"),
-        purpose="fine-tune",
-        custom_llm_provider="openai",
-    )
-    print("Response from creating file=", file_obj)
-
-    create_fine_tuning_response = await litellm.acreate_fine_tuning_job(
-        model="gpt-3.5-turbo-0125",
-        training_file=file_obj.id,
-    )
-
-    print("response from litellm.create_fine_tuning_job=", create_fine_tuning_response)
-
-    assert create_fine_tuning_response.id is not None
-    assert create_fine_tuning_response.model == "gpt-3.5-turbo-0125"
-
-    # list fine tuning jobs
-    print("listing ft jobs")
-    ft_jobs = await litellm.alist_fine_tuning_jobs(limit=2)
-    print("response from litellm.list_fine_tuning_jobs=", ft_jobs)
-    assert len(list(ft_jobs)) > 0
-
-    # delete file
-
-    await litellm.afile_delete(
-        file_id=file_obj.id,
-    )
-
-    # cancel ft job
-    response = await litellm.acancel_fine_tuning_job(
-        fine_tuning_job_id=create_fine_tuning_response.id,
-    )
-
-    print("response from litellm.cancel_fine_tuning_job=", response)
-
-    assert response.status == "cancelled"
-    assert response.id == create_fine_tuning_response.id
-    pass
 
 
 @pytest.mark.asyncio
@@ -220,5 +174,4 @@
     print("response from litellm.cancel_fine_tuning_job=", response)
 
     assert response.status == "cancelled"
-    assert response.id == create_fine_tuning_response.id
->>>>>>> cd3a01c0
+    assert response.id == create_fine_tuning_response.id